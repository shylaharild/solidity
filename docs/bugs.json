--- conflicted
+++ resolved
@@ -12,16 +12,11 @@
         "summary": "Using structs in events logged wrong data.",
         "description": "If a struct is used in an event, the address of the struct is logged instead of the actual data.",
         "introduced": "0.4.17",
-<<<<<<< HEAD
-        "fixed": "0.5.0",
-=======
         "fixed": "0.4.25",
->>>>>>> 59dbf8f1
         "severity": "very low",
         "check": {"ast-compact-json-path": "$..[?(@.nodeType === 'EventDefinition')]..[?(@.nodeType === 'UserDefinedTypeName' && @.typeDescriptions.typeString.startsWith('struct'))]"}
     },
     {
-<<<<<<< HEAD
         "name": "NestedArrayFunctionCallDecoder",
         "summary": "Calling functions that return multi-dimensional fixed-size arrays can result in memory corruption.",
         "description": "If Solidity code calls a function that returns a multi-dimensional fixed-size array, array elements are incorrectly interpreted as memory pointers and thus can cause memory corruption if the return values are accessed. Calling functions with multi-dimensional fixed-size arrays is unaffected as is returning fixed-size arrays from function calls. The regular expression only checks if such functions are present, not if they are called, which is required for the contract to be affected.",
@@ -29,14 +24,6 @@
         "fixed": "0.4.22",
         "severity": "medium",
         "check": {"regex-source": "returns[^;{]*\\[\\s*[^\\] \\t\\r\\n\\v\\f][^\\]]*\\]\\s*\\[\\s*[^\\] \\t\\r\\n\\v\\f][^\\]]*\\][^{;]*[;{]"}
-=======
-        "name": "PublicLibFunctionsDoNotReturnNestedArrays",
-        "summary": "Calls to public library functions (internal functions are safe) that return nested arrays return only zeroes.",
-        "description": "The compiler does not complain about public library functions (internal functions are safe) returning nested arrays, but it also does not return it correctly. Thus, the function caller receives only zeroes.",
-        "introduced": "0.4.11",
-        "fixed": "0.4.22",
-        "severity": "low"
->>>>>>> 59dbf8f1
     },
     {
         "name": "OneOfTwoConstructorsSkipped",
@@ -46,15 +33,6 @@
         "fixed": "0.4.23",
         "severity": "very low"
     },
-	{
-		"name": "NestedArrayFunctionCallDecoder",
-		"summary": "Calling functions that return multi-dimensional fixed-size arrays can result in memory corruption.",
-		"description": "If Solidity code calls a function that returns a multi-dimensional fixed-size array, array elements are incorrectly interpreted as memory pointers and thus can cause memory corruption if the return values are accessed. Calling functions with multi-dimensional fixed-size arrays is unaffected as is returning fixed-size arrays from function calls. The regular expression only checks if such functions are present, not if they are called, which is required for the contract to be affected.",
-		"introduced": "0.1.4",
-		"fixed": "0.4.22",
-		"severity": "medium",
-		"check": {"regex-source": "returns[^;{]*\\[\\s*[^\\] \\t\\r\\n\\v\\f][^\\]]*\\]\\s*\\[\\s*[^\\] \\t\\r\\n\\v\\f][^\\]]*\\][^{;]*[;{]"}
-	},
     {
         "name": "ZeroFunctionSelector",
         "summary": "It is possible to craft the name of a function such that it is executed instead of the fallback function in very specific circumstances.",
